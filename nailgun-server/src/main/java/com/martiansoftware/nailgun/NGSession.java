/*   

 Copyright 2004-2012, Martian Software, Inc.

 Licensed under the Apache License, Version 2.0 (the "License");
 you may not use this file except in compliance with the License.
 You may obtain a copy of the License at

 http://www.apache.org/licenses/LICENSE-2.0

 Unless required by applicable law or agreed to in writing, software
 distributed under the License is distributed on an "AS IS" BASIS,
 WITHOUT WARRANTIES OR CONDITIONS OF ANY KIND, either express or implied.
 See the License for the specific language governing permissions and
 limitations under the License.

 */
package com.martiansoftware.nailgun;

import java.io.DataInputStream;
import java.io.DataOutputStream;
import java.io.InputStream;
import java.io.PrintStream;
import java.lang.reflect.InvocationTargetException;
import java.lang.reflect.Method;
import java.net.Socket;
import java.util.List;
import java.util.Properties;

/**
 * Reads the NailGun stream from the client through the command, then hands off
 * processing to the appropriate class. The NGSession obtains its sockets from
 * an NGSessionPool, which created this NGSession.
 *
 * @author <a href="http://www.martiansoftware.com/contact.html">Marty Lamb</a>
 */
public class NGSession extends Thread {

    /**
     * The server this NGSession is working for
     */
    private NGServer server = null;
    /**
     * The pool this NGSession came from, and to which it will return itself
     */
    private NGSessionPool sessionPool = null;
    /**
     * Synchronization object
     */
    private Object lock = new Object();
    /**
     * The next socket this NGSession has been tasked with processing (by
     * NGServer)
     */
    private Socket nextSocket = null;
    /**
     * True if the server has been shutdown and this NGSession should terminate
     * completely
     */
    private boolean done = false;
    /**
     * The instance number of this NGSession. That is, if this is the Nth
     * NGSession to be created, then this is the value for N.
     */
    private long instanceNumber = 0;

    /**
     * The interval to wait between heartbeats before considering the client to have disconnected.
     */
    private int heartbeatTimeoutMillis = NGConstants.HEARTBEAT_TIMEOUT_MILLIS;

    /**
     * A lock shared among all NGSessions
     */
    private static Object sharedLock = new Object();
    /**
     * The instance counter shared among all NGSessions
     */
    private static long instanceCounter = 0;
    /**
     * signature of main(String[]) for reflection operations
     */
    private static Class[] mainSignature;
    /**
     * signature of nailMain(NGContext) for reflection operations
     */
    private static Class[] nailMainSignature;

    /**
     * A ClassLoader that may be set by a client. Defaults to the classloader of this class.
     */
    public static volatile ClassLoader classLoader = null; // initialized in the static initializer - see below

    static {
        // initialize the signatures
        mainSignature = new Class[1];
        mainSignature[0] = String[].class;

        nailMainSignature = new Class[1];
        nailMainSignature[0] = NGContext.class;
        
        try {
            classLoader = NGSession.class.getClassLoader();
        } catch (SecurityException e) {
            throw e;
        }
        
    }

    /**
     * Creates a new NGSession running for the specified NGSessionPool and
     * NGServer.
     *
     * @param sessionPool The NGSessionPool we're working for
     * @param server The NGServer we're working for
     */
    NGSession(NGSessionPool sessionPool, NGServer server) {
        super();
        this.sessionPool = sessionPool;
        this.server = server;
        this.heartbeatTimeoutMillis = server.getHeartbeatTimeout();

        synchronized (sharedLock) {
            this.instanceNumber = ++instanceCounter;
        }
//		server.out.println("Created NGSession " + instanceNumber);
    }

    /**
     * Shuts down this NGSession gracefully
     */
    void shutdown() {
        done = true;
        synchronized (lock) {
            nextSocket = null;
            lock.notifyAll();
        }
    }

    /**
     * Instructs this NGSession to process the specified socket, after which
     * this NGSession will return itself to the pool from which it came.
     *
     * @param socket the socket (connected to a client) to process
     */
    public void run(Socket socket) {
        synchronized (lock) {
            nextSocket = socket;
            lock.notify();
        }
        Thread.yield();
    }

    /**
     * Returns the next socket to process. This will block the NGSession thread
     * until there's a socket to process or the NGSession has been shut down.
     *
     * @return the next socket to process, or
     * <code>null</code> if the NGSession has been shut down.
     */
    private Socket nextSocket() {
        Socket result = null;
        synchronized (lock) {
            result = nextSocket;
            while (!done && result == null) {
                try {
                    lock.wait();
                } catch (InterruptedException e) {
                    done = true;
                }
                result = nextSocket;
            }
            nextSocket = null;
        }
        return (result);
    }

    /**
     * The main NGSession loop. This gets the next socket to process, runs the
     * nail for the socket, and loops until shut down.
     */
    public void run() {

        updateThreadName(null);

        Socket socket = nextSocket();
        while (socket != null) {
            try {
                DataInputStream sockin = new DataInputStream(socket.getInputStream());
                DataOutputStream sockout = new DataOutputStream(socket.getOutputStream());

                // client info - command line arguments and environment
                List remoteArgs = new java.util.ArrayList();
                Properties remoteEnv = new Properties();

                String cwd = null;			// working directory
                String command = null;		// alias or class name

                // read everything from the client up to and including the command
                while (command == null) {
                    int bytesToRead = sockin.readInt();
                    byte chunkType = sockin.readByte();

                    byte[] b = new byte[(int) bytesToRead];
                    sockin.readFully(b);
                    String line = new String(b, "UTF-8");

                    switch (chunkType) {

                        case NGConstants.CHUNKTYPE_ARGUMENT:
                            //	command line argument
                            remoteArgs.add(line);
                            break;

                        case NGConstants.CHUNKTYPE_ENVIRONMENT:
                            //	parse environment into property
                            int equalsIndex = line.indexOf('=');
                            if (equalsIndex > 0) {
                                remoteEnv.setProperty(
                                        line.substring(0, equalsIndex),
                                        line.substring(equalsIndex + 1));
                            }
                            String key = line.substring(0, equalsIndex);
                            break;

                        case NGConstants.CHUNKTYPE_COMMAND:
                            // 	command (alias or classname)
                            command = line;
                            break;

                        case NGConstants.CHUNKTYPE_WORKINGDIRECTORY:
                            //	client working directory
                            cwd = line;
                            break;

                        default:	// freakout?
                    }
                }

                updateThreadName(socket.getInetAddress().getHostAddress() + ": " + command);

                // can't create NGInputStream until we've received a command, because at
                // that point the stream from the client will only include stdin and stdin-eof
                // chunks
                InputStream in = null;
                PrintStream out = null;
                PrintStream err = null;
                PrintStream exit = null;

                try {
                    in = new NGInputStream(sockin, sockout, server.out, heartbeatTimeoutMillis);
                    out = new PrintStream(new NGOutputStream(sockout, NGConstants.CHUNKTYPE_STDOUT));
                    err = new PrintStream(new NGOutputStream(sockout, NGConstants.CHUNKTYPE_STDERR));
                    exit = new PrintStream(new NGOutputStream(sockout, NGConstants.CHUNKTYPE_EXIT));

                    // ThreadLocal streams for System.in/out/err redirection
                    ((ThreadLocalInputStream) System.in).init(in);
                    ((ThreadLocalPrintStream) System.out).init(out);
                    ((ThreadLocalPrintStream) System.err).init(err);

                    try {
                        Alias alias = server.getAliasManager().getAlias(command);
                        Class cmdclass = null;
                        if (alias != null) {
                            cmdclass = alias.getAliasedClass();
                        } else if (server.allowsNailsByClassName()) {
                            cmdclass = Class.forName(command, true, classLoader);
                        } else {
                            cmdclass = server.getDefaultNailClass();
                        }

                        Object[] methodArgs = new Object[1];
                        Method mainMethod = null; // will be either main(String[]) or nailMain(NGContext)
                        String[] cmdlineArgs = (String[]) remoteArgs.toArray(new String[remoteArgs.size()]);

                        boolean isStaticNail = true; // See: NonStaticNail.java

                        Class[] interfaces = cmdclass.getInterfaces();

                        for (int i = 0; i < interfaces.length; i++){
                            if (interfaces[i].equals(NonStaticNail.class)){
                                isStaticNail = false; break;
                            }
                        }

                        if (!isStaticNail){

                            mainMethod = cmdclass.getMethod("nailMain", new Class[]{ String[].class });
                            methodArgs[0] = cmdlineArgs;

                        } else {

                            try {
                                mainMethod = cmdclass.getMethod("nailMain", nailMainSignature);
                                NGContext context = new NGContext();
                                context.setArgs(cmdlineArgs);
                                context.in = in;
                                context.out = out;
                                context.err = err;
                                context.setCommand(command);
                                context.setExitStream(exit);
                                context.setNGServer(server);
                                context.setEnv(remoteEnv);
                                context.setInetAddress(socket.getInetAddress());
                                context.setPort(socket.getPort());
                                context.setWorkingDirectory(cwd);
                                methodArgs[0] = context;
                            } catch (NoSuchMethodException toDiscard) {
                                // that's ok - we'll just try main(String[]) next.
                            }

                            if (mainMethod == null) {
                                mainMethod = cmdclass.getMethod("main", mainSignature);
                                methodArgs[0] = cmdlineArgs;
                            }

                        }

                        if (mainMethod != null) {
                            server.nailStarted(cmdclass);
                            NGSecurityManager.setExit(exit);

                            try {
                                if (isStaticNail){
                                    mainMethod.invoke(null, methodArgs);
                                } else {
                                    mainMethod.invoke(cmdclass.newInstance(), methodArgs);
                                }
                            } catch (InvocationTargetException ite) {
                                throw (ite.getCause());
                            } catch (InstantiationException e){
                                throw (e);
                            } catch (IllegalAccessException e){
                                throw (e);
                            } catch (Throwable t) {
                                throw (t);
                            } finally {
                                server.nailFinished(cmdclass);
                            }
                            exit.println(0);
                        }

                    } catch (NGExitException exitEx) {
                        in.close();
                        exit.println(exitEx.getStatus());
                        server.out.println(Thread.currentThread().getName() + " exited with status " + exitEx.getStatus());
                    } catch (Throwable t) {
                        in.close();
                        t.printStackTrace();
                        exit.println(NGConstants.EXIT_EXCEPTION); // remote exception constant
                    }
                } finally {
                    if (in != null) {
                        in.close();
                    }
                    if (out != null) {
                        out.close();
                    }
                    if (err != null) {
                        err.close();
                    }
                    if (exit != null) {
                        exit.close();
                    }
                    sockout.flush();
                    socket.close();
                }

<<<<<<< HEAD
                out.flush();
                err.flush();
                exit.flush();
                sockout.flush();
                socket.shutdownOutput();

=======
>>>>>>> dc7e6c96
            } catch (Throwable t) {
                t.printStackTrace();
            }

            ((ThreadLocalInputStream) System.in).init(null);
            ((ThreadLocalPrintStream) System.out).init(null);
            ((ThreadLocalPrintStream) System.err).init(null);

            updateThreadName(null);
            sessionPool.give(this);
            socket = nextSocket();
        }

//		server.out.println("Shutdown NGSession " + instanceNumber);
    }

    /**
     * Updates the current thread name (useful for debugging).
     */
    private void updateThreadName(String detail) {
        setName("NGSession " + instanceNumber + ": " + ((detail == null) ? "(idle)" : detail));
    }
}<|MERGE_RESOLUTION|>--- conflicted
+++ resolved
@@ -363,18 +363,9 @@
                         exit.close();
                     }
                     sockout.flush();
-                    socket.close();
+                    socket.shutdownOutput();
                 }
 
-<<<<<<< HEAD
-                out.flush();
-                err.flush();
-                exit.flush();
-                sockout.flush();
-                socket.shutdownOutput();
-
-=======
->>>>>>> dc7e6c96
             } catch (Throwable t) {
                 t.printStackTrace();
             }
